#ifndef Magnum_Platform_XEglApplication_h
#define Magnum_Platform_XEglApplication_h
/*
    This file is part of Magnum.

    Copyright © 2010, 2011, 2012, 2013 Vladimír Vondruš <mosra@centrum.cz>

    Permission is hereby granted, free of charge, to any person obtaining a
    copy of this software and associated documentation files (the "Software"),
    to deal in the Software without restriction, including without limitation
    the rights to use, copy, modify, merge, publish, distribute, sublicense,
    and/or sell copies of the Software, and to permit persons to whom the
    Software is furnished to do so, subject to the following conditions:

    The above copyright notice and this permission notice shall be included
    in all copies or substantial portions of the Software.

    THE SOFTWARE IS PROVIDED "AS IS", WITHOUT WARRANTY OF ANY KIND, EXPRESS OR
    IMPLIED, INCLUDING BUT NOT LIMITED TO THE WARRANTIES OF MERCHANTABILITY,
    FITNESS FOR A PARTICULAR PURPOSE AND NONINFRINGEMENT. IN NO EVENT SHALL
    THE AUTHORS OR COPYRIGHT HOLDERS BE LIABLE FOR ANY CLAIM, DAMAGES OR OTHER
    LIABILITY, WHETHER IN AN ACTION OF CONTRACT, TORT OR OTHERWISE, ARISING
    FROM, OUT OF OR IN CONNECTION WITH THE SOFTWARE OR THE USE OR OTHER
    DEALINGS IN THE SOFTWARE.
*/

/** @file
 * @brief Class @ref Magnum::Platform::XEglApplication
 */

#include "Platform/Platform.h"
#include "Platform/AbstractXApplication.h"

namespace Magnum { namespace Platform {

/**
@brief X/EGL application

Application using pure X11 and EGL. Supports keyboard and mouse handling.

This application library is available on both desktop OpenGL and
@ref MAGNUM_TARGET_GLES "OpenGL ES" on Linux. It depends on **X11** and **EGL**
libraries and is built if `WITH_XEGLAPPLICATION` is enabled in CMake. To use
it, you need to copy `FindEGL.cmake` from `modules/` directory in %Magnum
source to `modules/` dir in your project (so CMake is able to find EGL),
request `%XEglApplication` component in CMake, add `${MAGNUM_XEGLAPPLICATION_INCLUDE_DIRS}`
to include path and link to `${MAGNUM_XEGLAPPLICATION_LIBRARIES}`.  If no other
application is requested, you can also use generic `${MAGNUM_APPLICATION_INCLUDE_DIRS}`
and `${MAGNUM_APPLICATION_LIBRARIES}` aliases to simplify porting. See
@ref building and @ref cmake for more information.

@section XEglApplication-usage Usage

You need to implement at least @ref drawEvent() to be able to draw on the
screen.  The subclass can be then used directly in `main()` -- see convenience
macro @ref MAGNUM_XEGLAPPLICATION_MAIN(). See @ref platform for more
information.
@code
class MyApplication: public Platform::XEglApplication {
    // implement required methods...
};
MAGNUM_XEGLAPPLICATION_MAIN(MyApplication)
@endcode

If no other application header is included, this class is also aliased to
`Platform::Application` and the macro is aliased to `MAGNUM_APPLICATION_MAIN()`
to simplify porting.
*/
class XEglApplication: public AbstractXApplication {
    public:
        /** @copydoc Sdl2Application::GlutApplication(const Arguments&, const Configuration&) */
        explicit XEglApplication(const Arguments& arguments, const Configuration& configuration = Configuration());

<<<<<<< HEAD
        /** @copydoc GlutApplication::GlutApplication(const Arguments&, std::nullptr_t) */
        #ifndef CORRADE_GCC45_COMPATIBILITY
=======
        /** @copydoc Sdl2Application::GlutApplication(const Arguments&, std::nullptr_t) */
>>>>>>> a9fe6358
        explicit XEglApplication(const Arguments& arguments, std::nullptr_t);
        #else
        explicit XEglApplication(const Arguments& arguments, void*);
        #endif

    protected:
        /* Nobody will need to have (and delete) XEglApplication*, thus this is
           faster than public pure virtual destructor */
        ~XEglApplication();
};

/** @hideinitializer
@brief Entry point for X/EGL-based applications
@param className Class name

Can be used with @ref Magnum::Platform::XEglApplication "Platform::XEglApplication"
subclasses as equivalent to the following code to achieve better portability,
see @ref portability-applications for more information.
@code
int main(int argc, char** argv) {
    className app({argc, argv});
    return app.exec();
}
@endcode
When no other application header is included this macro is also aliased to
`MAGNUM_APPLICATION_MAIN()`.
*/
#define MAGNUM_XEGLAPPLICATION_MAIN(className)                              \
    int main(int argc, char** argv) {                                       \
        className app({argc, argv});                                        \
        return app.exec();                                                  \
    }

#ifndef DOXYGEN_GENERATING_OUTPUT
#ifndef MAGNUM_APPLICATION_MAIN
typedef XEglApplication Application;
typedef BasicScreen<XEglApplication> Screen;
typedef BasicScreenedApplication<XEglApplication> ScreenedApplication;
#define MAGNUM_APPLICATION_MAIN(className) MAGNUM_XEGLAPPLICATION_MAIN(className)
#else
#undef MAGNUM_APPLICATION_MAIN
#endif
#endif

}}

#endif<|MERGE_RESOLUTION|>--- conflicted
+++ resolved
@@ -71,12 +71,8 @@
         /** @copydoc Sdl2Application::GlutApplication(const Arguments&, const Configuration&) */
         explicit XEglApplication(const Arguments& arguments, const Configuration& configuration = Configuration());
 
-<<<<<<< HEAD
-        /** @copydoc GlutApplication::GlutApplication(const Arguments&, std::nullptr_t) */
+        /** @copydoc Sdl2Application::GlutApplication(const Arguments&, std::nullptr_t) */
         #ifndef CORRADE_GCC45_COMPATIBILITY
-=======
-        /** @copydoc Sdl2Application::GlutApplication(const Arguments&, std::nullptr_t) */
->>>>>>> a9fe6358
         explicit XEglApplication(const Arguments& arguments, std::nullptr_t);
         #else
         explicit XEglApplication(const Arguments& arguments, void*);
