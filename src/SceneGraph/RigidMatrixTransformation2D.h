#ifndef Magnum_SceneGraph_RigidMatrixTransformation2D_h
#define Magnum_SceneGraph_RigidMatrixTransformation2D_h
/*
    This file is part of Magnum.

    Copyright © 2010, 2011, 2012, 2013 Vladimír Vondruš <mosra@centrum.cz>

    Permission is hereby granted, free of charge, to any person obtaining a
    copy of this software and associated documentation files (the "Software"),
    to deal in the Software without restriction, including without limitation
    the rights to use, copy, modify, merge, publish, distribute, sublicense,
    and/or sell copies of the Software, and to permit persons to whom the
    Software is furnished to do so, subject to the following conditions:

    The above copyright notice and this permission notice shall be included
    in all copies or substantial portions of the Software.

    THE SOFTWARE IS PROVIDED "AS IS", WITHOUT WARRANTY OF ANY KIND, EXPRESS OR
    IMPLIED, INCLUDING BUT NOT LIMITED TO THE WARRANTIES OF MERCHANTABILITY,
    FITNESS FOR A PARTICULAR PURPOSE AND NONINFRINGEMENT. IN NO EVENT SHALL
    THE AUTHORS OR COPYRIGHT HOLDERS BE LIABLE FOR ANY CLAIM, DAMAGES OR OTHER
    LIABILITY, WHETHER IN AN ACTION OF CONTRACT, TORT OR OTHERWISE, ARISING
    FROM, OUT OF OR IN CONNECTION WITH THE SOFTWARE OR THE USE OR OTHER
    DEALINGS IN THE SOFTWARE.
*/

/** @file
 * @brief Class Magnum::SceneGraph::BasicRigidMatrixTransformation2D, typedef Magnum::SceneGraph::RigidMatrixTransformation2D
 */

#include "Math/Matrix3.h"
#include "Math/Algorithms/GramSchmidt.h"
#include "AbstractTranslationRotation2D.h"
#include "Object.h"

namespace Magnum { namespace SceneGraph {

/**
@brief Two-dimensional rigid transformation implemented using matrices

Unlike BasicMatrixTransformation2D this class allows only rotation, reflection
and translation (no scaling or setting arbitrary transformations). This allows
to use Matrix3::invertedRigid() for faster computation of inverse
transformations.
@see @ref RigidMatrixTransformation2D, @ref scenegraph, @ref BasicRigidMatrixTransformation3D
*/
template<class T> class BasicRigidMatrixTransformation2D: public AbstractBasicTranslationRotation2D<T> {
    public:
        /** @brief Underlying transformation type */
        typedef Math::Matrix3<T> DataType;

        #ifndef DOXYGEN_GENERATING_OUTPUT
        static Math::Matrix3<T> fromMatrix(const Math::Matrix3<T>& matrix) {
            CORRADE_ASSERT(matrix.isRigidTransformation(),
                "SceneGraph::RigidMatrixTransformation2D::fromMatrix(): the matrix doesn't represent rigid transformation", {});
            return matrix;
        }

        constexpr static Math::Matrix3<T> toMatrix(const Math::Matrix3<T>& transformation) {
            return transformation;
        }

        static Math::Matrix3<T> compose(const Math::Matrix3<T>& parent, const Math::Matrix3<T>& child) {
            return parent*child;
        }

        static Math::Matrix3<T> inverted(const Math::Matrix3<T>& transformation) {
            return transformation.invertedRigid();
        }

        Math::Matrix3<T> transformation() const {
            return _transformation;
        }
        #endif

        /**
         * @brief Normalize rotation part
         * @return Pointer to self (for method chaining)
         *
         * Normalizes the rotation part using Math::Algorithms::gramSchmidt()
         * to prevent rounding errors when rotating the object subsequently.
         */
        Object<BasicRigidMatrixTransformation2D<T>>* normalizeRotation() {
            setTransformationInternal(Math::Matrix3<T>::from(
                Math::Algorithms::gramSchmidtOrthonormalize(_transformation.rotationScaling()),
                _transformation.translation()));
            return static_cast<Object<BasicRigidMatrixTransformation2D<T>>*>(this);
        }

        /**
         * @brief Set transformation
         * @return Pointer to self (for method chaining)
         *
         * Expects that the matrix represents rigid transformation.
         * @see Matrix3::isRigidTransformation()
         */
        Object<BasicRigidMatrixTransformation2D<T>>* setTransformation(const Math::Matrix3<T>& transformation) {
            CORRADE_ASSERT(transformation.isRigidTransformation(),
                "SceneGraph::RigidMatrixTransformation2D::setTransformation(): the matrix doesn't represent rigid transformation",
                static_cast<Object<BasicRigidMatrixTransformation2D<T>>*>(this));
            setTransformationInternal(transformation);
            return static_cast<Object<BasicRigidMatrixTransformation2D<T>>*>(this);
        }

        /** @copydoc AbstractTranslationRotationScaling2D::resetTransformation() */
        Object<BasicRigidMatrixTransformation2D<T>>* resetTransformation() {
            setTransformationInternal({});
            return static_cast<Object<BasicRigidMatrixTransformation2D<T>>*>(this);
        }

        /**
         * @brief Transform object
         * @param transformation    Transformation
         * @param type              Transformation type
         * @return Pointer to self (for method chaining)
         *
         * Expects that the matrix represents rigid transformation.
         * @see Matrix3::isRigidTransformation()
         */
        Object<BasicRigidMatrixTransformation2D<T>>* transform(const Math::Matrix3<T>& transformation, TransformationType type = TransformationType::Global) {
            CORRADE_ASSERT(transformation.isRigidTransformation(),
                "SceneGraph::RigidMatrixTransformation2D::transform(): the matrix doesn't represent rigid transformation",
                static_cast<Object<BasicRigidMatrixTransformation2D<T>>*>(this));
            transformInternal(transformation, type);
            return static_cast<Object<BasicRigidMatrixTransformation2D<T>>*>(this);
        }

        /**
         * @copydoc AbstractTranslationRotationScaling2D::translate()
         * Same as calling transform() with Matrix3::translation().
         */
        Object<BasicRigidMatrixTransformation2D<T>>* translate(const Math::Vector2<T>& vector, TransformationType type = TransformationType::Global) {
            transformInternal(Math::Matrix3<T>::translation(vector), type);
            return static_cast<Object<BasicRigidMatrixTransformation2D<T>>*>(this);
        }

        /**
         * @brief Rotate object
         * @param angle     Angle (counterclockwise)
         * @param type      Transformation type
         * @return Pointer to self (for method chaining)
         *
         * Same as calling transform() with Matrix3::rotation().
         * @see normalizeRotation()
         */
        Object<BasicRigidMatrixTransformation2D<T>>* rotate(Math::Rad<T> angle, TransformationType type = TransformationType::Global) {
            transformInternal(Math::Matrix3<T>::rotation(angle), type);
            return static_cast<Object<BasicRigidMatrixTransformation2D<T>>*>(this);
        }

        /**
         * @brief Reflect object
         * @param normal    Normal of the line through which to reflect
         *      (normalized)
         * @param type      Transformation type
         * @return Pointer to self (for method chaining)
         *
         * Same as calling transform() with Matrix3::reflection().
         */
        Object<BasicRigidMatrixTransformation2D<T>>* reflect(const Math::Vector2<T>& normal, TransformationType type = TransformationType::Global) {
            transformInternal(Math::Matrix3<T>::reflection(normal), type);
            return static_cast<Object<BasicRigidMatrixTransformation2D<T>>*>(this);
        }

        /**
         * @brief Move object in stacking order
         * @param under     Sibling object under which to move or `nullptr`,
         *      if you want to move it above all.
         * @return Pointer to self (for method chaining)
         */
        Object<BasicRigidMatrixTransformation2D<T>>* move(Object<BasicRigidMatrixTransformation2D<T>>* under) {
            static_cast<Object<BasicRigidMatrixTransformation2D>*>(this)->Containers::template LinkedList<Object<BasicRigidMatrixTransformation2D<T>>>::move(this, under);
            return static_cast<Object<BasicRigidMatrixTransformation2D<T>>*>(this);
        }

    protected:
        /* Allow construction only from Object */
        explicit BasicRigidMatrixTransformation2D();

    private:
        void doResetTransformation() override final { resetTransformation(); }

        void doTranslate(const Math::Vector2<T>& vector, TransformationType type) override final {
            translate(vector, type);
        }

        void doRotate(Math::Rad<T> angle, TransformationType type) override final {
            doRotate(angle, type);
        }

        /* No assertions fired, for internal use */
        void setTransformationInternal(const Math::Matrix3<T>& transformation) {
            /* Setting transformation is forbidden for the scene */
            /** @todo Assert for this? */
            /** @todo Do this in some common code so we don't need to include Object? */
            if(!static_cast<Object<BasicRigidMatrixTransformation2D<T>>*>(this)->isScene()) {
                _transformation = transformation;
                static_cast<Object<BasicRigidMatrixTransformation2D<T>>*>(this)->setDirty();
            }
        }

        /* No assertions fired, for internal use */
        void transformInternal(const Math::Matrix3<T>& transformation, TransformationType type) {
            setTransformation(type == TransformationType::Global ?
                transformation*_transformation : _transformation*transformation);
        }

        Math::Matrix3<T> _transformation;
};

<<<<<<< HEAD
template<class T> inline BasicRigidMatrixTransformation2D<T>::BasicRigidMatrixTransformation2D() = default;
=======
/**
@brief Two-dimensional rigid transformation for float scenes implemented using matrices

@see @ref RigidMatrixTransformation3D
*/
typedef BasicRigidMatrixTransformation2D<Float> RigidMatrixTransformation2D;
>>>>>>> 4091d7c9

}}

#endif<|MERGE_RESOLUTION|>--- conflicted
+++ resolved
@@ -208,16 +208,14 @@
         Math::Matrix3<T> _transformation;
 };
 
-<<<<<<< HEAD
 template<class T> inline BasicRigidMatrixTransformation2D<T>::BasicRigidMatrixTransformation2D() = default;
-=======
+
 /**
 @brief Two-dimensional rigid transformation for float scenes implemented using matrices
 
 @see @ref RigidMatrixTransformation3D
 */
 typedef BasicRigidMatrixTransformation2D<Float> RigidMatrixTransformation2D;
->>>>>>> 4091d7c9
 
 }}
 
