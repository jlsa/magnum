/*
    This file is part of Magnum.

    Copyright © 2010, 2011, 2012, 2013, 2014, 2015
              Vladimír Vondruš <mosra@centrum.cz>

    Permission is hereby granted, free of charge, to any person obtaining a
    copy of this software and associated documentation files (the "Software"),
    to deal in the Software without restriction, including without limitation
    the rights to use, copy, modify, merge, publish, distribute, sublicense,
    and/or sell copies of the Software, and to permit persons to whom the
    Software is furnished to do so, subject to the following conditions:

    The above copyright notice and this permission notice shall be included
    in all copies or substantial portions of the Software.

    THE SOFTWARE IS PROVIDED "AS IS", WITHOUT WARRANTY OF ANY KIND, EXPRESS OR
    IMPLIED, INCLUDING BUT NOT LIMITED TO THE WARRANTIES OF MERCHANTABILITY,
    FITNESS FOR A PARTICULAR PURPOSE AND NONINFRINGEMENT. IN NO EVENT SHALL
    THE AUTHORS OR COPYRIGHT HOLDERS BE LIABLE FOR ANY CLAIM, DAMAGES OR OTHER
    LIABILITY, WHETHER IN AN ACTION OF CONTRACT, TORT OR OTHERWISE, ARISING
    FROM, OUT OF OR IN CONNECTION WITH THE SOFTWARE OR THE USE OR OTHER
    DEALINGS IN THE SOFTWARE.
*/

#include "Sdl2Application.h"

#ifndef CORRADE_TARGET_EMSCRIPTEN
#include <tuple>
#else
#include <emscripten/emscripten.h>
#endif

#include "Magnum/Platform/Context.h"
#include "Magnum/Version.h"
#include "Magnum/Platform/ScreenedApplication.hpp"

namespace Magnum { namespace Platform {

namespace {

/*
 * Fix up the modifiers -- we want >= operator to work properly on Shift,
 * Ctrl, Alt, but SDL generates different event for left / right keys, thus
 * (modifiers >= Shift) would pass only if both left and right were pressed,
 * which is usually not what the developers wants.
 */
Sdl2Application::InputEvent::Modifiers fixedModifiers(Uint16 mod) {
    Sdl2Application::InputEvent::Modifiers modifiers(static_cast<Sdl2Application::InputEvent::Modifier>(mod));
    if(modifiers & Sdl2Application::InputEvent::Modifier::Shift) modifiers |= Sdl2Application::InputEvent::Modifier::Shift;
    if(modifiers & Sdl2Application::InputEvent::Modifier::Ctrl) modifiers |= Sdl2Application::InputEvent::Modifier::Ctrl;
    if(modifiers & Sdl2Application::InputEvent::Modifier::Alt) modifiers |= Sdl2Application::InputEvent::Modifier::Alt;
    return modifiers;
}

}

#ifdef CORRADE_TARGET_EMSCRIPTEN
Sdl2Application* Sdl2Application::_instance = nullptr;
void Sdl2Application::staticMainLoop() {
    _instance->mainLoop();
}
#endif

/** @todo Delegating constructor when support for GCC 4.6 is dropped */

Sdl2Application::Sdl2Application(const Arguments&, const Configuration& configuration): context(nullptr), flags(Flag::Redraw) {
    initialize();
    createContext(configuration);
}

#ifndef DOXYGEN_GENERATING_OUTPUT
Sdl2Application::Sdl2Application(const Arguments&): context(nullptr), flags(Flag::Redraw) {
    initialize();
    createContext();
}
#endif

#ifndef CORRADE_GCC45_COMPATIBILITY
Sdl2Application::Sdl2Application(const Arguments&, std::nullptr_t)
#else
Sdl2Application::Sdl2Application(const Arguments&, void*)
#endif
    : context(nullptr), flags(Flag::Redraw)
{
    initialize();
}

<<<<<<< HEAD
void Sdl2Application::initialize() {
=======
Sdl2Application::Sdl2Application(const Arguments&, std::nullptr_t): _glContext{nullptr}, _flags{Flag::Redraw} {
>>>>>>> 7d6de4ad
    #ifdef CORRADE_TARGET_EMSCRIPTEN
    CORRADE_ASSERT(!_instance, "Platform::Sdl2Application::Sdl2Application(): the instance is already created", );
    _instance = this;
    #endif

    if(SDL_Init(SDL_INIT_VIDEO) < 0) {
        Error() << "Cannot initialize SDL.";
        std::exit(1);
    }
}

void Sdl2Application::createContext() { createContext({}); }

void Sdl2Application::createContext(const Configuration& configuration) {
    if(!tryCreateContext(configuration)) std::exit(1);
}

bool Sdl2Application::tryCreateContext(const Configuration& configuration) {
    CORRADE_ASSERT(!_glContext, "Platform::Sdl2Application::tryCreateContext(): context already created", false);

    /* Enable double buffering and 24bt depth buffer */
    SDL_GL_SetAttribute(SDL_GL_DOUBLEBUFFER, 1);
    SDL_GL_SetAttribute(SDL_GL_DEPTH_SIZE, 24);

    /* Multisampling */
    SDL_GL_SetAttribute(SDL_GL_MULTISAMPLEBUFFERS, configuration.sampleCount() > 1 ? 1 : 0);
    SDL_GL_SetAttribute(SDL_GL_MULTISAMPLESAMPLES, configuration.sampleCount());

    #ifndef CORRADE_TARGET_EMSCRIPTEN
    /* Context flags */
    SDL_GL_SetAttribute(SDL_GL_CONTEXT_FLAGS, int(configuration.flags()));
    #endif

    /* Flags: if not hidden, set as shown */
    Uint32 windowFlags(configuration.windowFlags());
    if(!(configuration.windowFlags() & Configuration::WindowFlag::Hidden))
        windowFlags |= SDL_WINDOW_SHOWN;

    /** @todo Remove when Emscripten has proper SDL2 support */
    #ifndef CORRADE_TARGET_EMSCRIPTEN
    /* Set context version, if user-specified */
    if(configuration.version() != Version::None) {
        Int major, minor;
        std::tie(major, minor) = version(configuration.version());
        SDL_GL_SetAttribute(SDL_GL_CONTEXT_MAJOR_VERSION, major);
        SDL_GL_SetAttribute(SDL_GL_CONTEXT_MINOR_VERSION, minor);

        #ifndef MAGNUM_TARGET_GLES
        SDL_GL_SetAttribute(SDL_GL_CONTEXT_PROFILE_MASK, configuration.version() >= Version::GL310 ?
            SDL_GL_CONTEXT_PROFILE_CORE : SDL_GL_CONTEXT_PROFILE_COMPATIBILITY);
        #else
        SDL_GL_SetAttribute(SDL_GL_CONTEXT_PROFILE_MASK, SDL_GL_CONTEXT_PROFILE_ES);
        #endif

    /* Request usable version otherwise */
    } else {
        #ifndef MAGNUM_TARGET_GLES
        /* First try to create core context. This is needed mainly on OS X and
           Mesa, as support for recent OpenGL versions isn't implemented in
           compatibility contexts (which are the default). At least GL 3.2 is
           needed on OSX, at least GL 3.0 is needed on Mesa. Bite the bullet
           and try 3.0 also elsewhere. */
        SDL_GL_SetAttribute(SDL_GL_CONTEXT_MAJOR_VERSION, 3);
        #ifdef CORRADE_TARGET_APPLE
        SDL_GL_SetAttribute(SDL_GL_CONTEXT_MINOR_VERSION, 2);
        #else
        SDL_GL_SetAttribute(SDL_GL_CONTEXT_MINOR_VERSION, 0);
        #endif
        SDL_GL_SetAttribute(SDL_GL_CONTEXT_PROFILE_MASK, SDL_GL_CONTEXT_PROFILE_CORE);

        #else
        /* For ES the major context version is compile-time constant */
        #ifdef MAGNUM_TARGET_GLES3
        SDL_GL_SetAttribute(SDL_GL_CONTEXT_MAJOR_VERSION, 3);
        #elif defined(MAGNUM_TARGET_GLES2)
        SDL_GL_SetAttribute(SDL_GL_CONTEXT_MAJOR_VERSION, 2);
        #else
        #error Unsupported OpenGL ES version
        #endif
        SDL_GL_SetAttribute(SDL_GL_CONTEXT_MINOR_VERSION, 0);
        SDL_GL_SetAttribute(SDL_GL_CONTEXT_PROFILE_MASK, SDL_GL_CONTEXT_PROFILE_ES);
        #endif
    }

    /* Create window */
    if(!(_window = SDL_CreateWindow(configuration.title().data(),
        SDL_WINDOWPOS_CENTERED, SDL_WINDOWPOS_CENTERED,
        configuration.size().x(), configuration.size().y(),
        SDL_WINDOW_OPENGL|windowFlags)))
    {
        Error() << "Platform::Sdl2Application::tryCreateContext(): cannot create window:" << SDL_GetError();
        return false;
    }

    /* Create context */
    _glContext = SDL_GL_CreateContext(_window);

    #ifndef MAGNUM_TARGET_GLES
    /* Fall back to (forward compatible) GL 2.1, if core context creation fails
       and if version is not user-specified */
    if(configuration.version() == Version::None && !_glContext) {
        Warning() << "Platform::Sdl2Application::tryCreateContext(): cannot create core context:" << SDL_GetError() << "(falling back to compatibility context)";
        SDL_DestroyWindow(_window);

        SDL_GL_SetAttribute(SDL_GL_CONTEXT_MAJOR_VERSION, 2);
        SDL_GL_SetAttribute(SDL_GL_CONTEXT_MINOR_VERSION, 1);
        SDL_GL_SetAttribute(SDL_GL_CONTEXT_PROFILE_MASK, SDL_GL_CONTEXT_PROFILE_COMPATIBILITY);

        if(!(_window = SDL_CreateWindow(configuration.title().data(),
            SDL_WINDOWPOS_CENTERED, SDL_WINDOWPOS_CENTERED,
            configuration.size().x(), configuration.size().y(),
            SDL_WINDOW_OPENGL|windowFlags)))
        {
            Error() << "Platform::Sdl2Application::tryCreateContext(): cannot create window:" << SDL_GetError();
            return false;
        }
    }
    #endif

    /* Cannot create context (or fallback compatibility context on desktop) */
    if(!_glContext) {
        Error() << "Platform::Sdl2Application::tryCreateContext(): cannot create context:" << SDL_GetError();
        SDL_DestroyWindow(_window);
        _window = nullptr;
        return false;
    }

    #else
    /* Emscripten-specific initialization */
    _glContext = SDL_SetVideoMode(configuration.size().x(), configuration.size().y(), 24, SDL_OPENGL|SDL_HWSURFACE|SDL_DOUBLEBUF);
    #endif

    _context.reset(new Platform::Context);
    return true;
}

void Sdl2Application::swapBuffers() {
    #ifndef CORRADE_TARGET_EMSCRIPTEN
    SDL_GL_SwapWindow(_window);
    #else
    SDL_Flip(_glContext);
    #endif
}

Int Sdl2Application::swapInterval() const {
    return SDL_GL_GetSwapInterval();
}

bool Sdl2Application::setSwapInterval(const Int interval) {
    if(SDL_GL_SetSwapInterval(interval) == -1) {
        Error() << "Platform::Sdl2Application::setSwapInterval(): cannot set swap interval:" << SDL_GetError();
        return false;
    }

    if(SDL_GL_GetSwapInterval() != interval) {
        Error() << "Platform::Sdl2Application::setSwapInterval(): swap interval setting ignored by the driver";
        return false;
    }

    return true;
}

Sdl2Application::~Sdl2Application() {
    _context.reset();

    #ifndef CORRADE_TARGET_EMSCRIPTEN
    SDL_GL_DeleteContext(_glContext);
    SDL_DestroyWindow(_window);
    #else
    SDL_FreeSurface(_glContext);
    CORRADE_INTERNAL_ASSERT(_instance == this);
    _instance = nullptr;
    #endif
    SDL_Quit();
}

int Sdl2Application::exec() {
    #ifndef CORRADE_TARGET_EMSCRIPTEN
    while(!(_flags & Flag::Exit)) mainLoop();
    #else
    emscripten_set_main_loop(staticMainLoop, 0, true);
    #endif
    return 0;
}

void Sdl2Application::exit() {
    #ifndef CORRADE_TARGET_EMSCRIPTEN
    _flags |= Flag::Exit;
    #else
    emscripten_cancel_main_loop();
    #endif
}

void Sdl2Application::mainLoop() {
    SDL_Event event;

    while(SDL_PollEvent(&event)) {
        switch(event.type) {
            case SDL_WINDOWEVENT:
                switch(event.window.event) {
                    case SDL_WINDOWEVENT_RESIZED:
                        viewportEvent({event.window.data1, event.window.data2});
                        _flags |= Flag::Redraw;
                        break;
                    case SDL_WINDOWEVENT_EXPOSED:
                        _flags |= Flag::Redraw;
                        break;
                } break;

            case SDL_KEYDOWN:
            case SDL_KEYUP: {
                KeyEvent e(static_cast<KeyEvent::Key>(event.key.keysym.sym), fixedModifiers(event.key.keysym.mod));
                event.type == SDL_KEYDOWN ? keyPressEvent(e) : keyReleaseEvent(e);
            } break;

            case SDL_MOUSEBUTTONDOWN:
            case SDL_MOUSEBUTTONUP: {
                MouseEvent e(static_cast<MouseEvent::Button>(event.button.button), {event.button.x, event.button.y});
                event.type == SDL_MOUSEBUTTONDOWN ? mousePressEvent(e) : mouseReleaseEvent(e);
            } break;

            case SDL_MOUSEWHEEL:
                if(event.wheel.y != 0) {
                    MouseEvent e(event.wheel.y > 0 ? MouseEvent::Button::WheelUp : MouseEvent::Button::WheelDown, {event.wheel.x, event.wheel.y});
                    mousePressEvent(e);
                } break;

            case SDL_MOUSEMOTION: {
                MouseMoveEvent e({event.motion.x, event.motion.y}, {event.motion.xrel, event.motion.yrel}, static_cast<MouseMoveEvent::Button>(event.motion.state));
                mouseMoveEvent(e);
                break;
            }

            case SDL_QUIT:
                #ifndef CORRADE_TARGET_EMSCRIPTEN
                _flags |= Flag::Exit;
                #else
                emscripten_cancel_main_loop();
                #endif
                return;
        }
    }

    if(_flags & Flag::Redraw) {
        _flags &= ~Flag::Redraw;
        drawEvent();
        return;
    }

    #ifndef CORRADE_TARGET_EMSCRIPTEN
    SDL_WaitEvent(nullptr);
    #endif
}

void Sdl2Application::setMouseLocked(bool enabled) {
    /** @todo Implement this in Emscripten */
    #ifndef CORRADE_TARGET_EMSCRIPTEN
    SDL_SetWindowGrab(_window, enabled ? SDL_TRUE : SDL_FALSE);
    SDL_SetRelativeMouseMode(enabled ? SDL_TRUE : SDL_FALSE);
    #else
    CORRADE_ASSERT(false, "Sdl2Application::setMouseLocked(): not implemented", );
    static_cast<void>(enabled);
    #endif
}

void Sdl2Application::viewportEvent(const Vector2i&) {}
void Sdl2Application::keyPressEvent(KeyEvent&) {}
void Sdl2Application::keyReleaseEvent(KeyEvent&) {}
void Sdl2Application::mousePressEvent(MouseEvent&) {}
void Sdl2Application::mouseReleaseEvent(MouseEvent&) {}
void Sdl2Application::mouseMoveEvent(MouseMoveEvent&) {}

Sdl2Application::Configuration::Configuration():
    #ifndef CORRADE_TARGET_EMSCRIPTEN
    _title("Magnum SDL2 Application"),
    #endif
    _size(800, 600), _windowFlags{}, _sampleCount(0)
    #ifndef CORRADE_TARGET_EMSCRIPTEN
    , _version(Version::None)
    #endif
    {}

Sdl2Application::Configuration::~Configuration() = default;

Sdl2Application::InputEvent::Modifiers Sdl2Application::MouseEvent::modifiers() {
    if(modifiersLoaded) return _modifiers;
    modifiersLoaded = true;
    return _modifiers = fixedModifiers(Uint16(SDL_GetModState()));
}

Sdl2Application::InputEvent::Modifiers Sdl2Application::MouseMoveEvent::modifiers() {
    if(modifiersLoaded) return _modifiers;
    modifiersLoaded = true;
    return _modifiers = fixedModifiers(Uint16(SDL_GetModState()));
}

template class BasicScreen<Sdl2Application>;
template class BasicScreenedApplication<Sdl2Application>;

}}<|MERGE_RESOLUTION|>--- conflicted
+++ resolved
@@ -62,15 +62,13 @@
 }
 #endif
 
-/** @todo Delegating constructor when support for GCC 4.6 is dropped */
-
-Sdl2Application::Sdl2Application(const Arguments&, const Configuration& configuration): context(nullptr), flags(Flag::Redraw) {
+Sdl2Application::Sdl2Application(const Arguments&, const Configuration& configuration): _glContext(nullptr), _flags(Flag::Redraw) {
     initialize();
     createContext(configuration);
 }
 
 #ifndef DOXYGEN_GENERATING_OUTPUT
-Sdl2Application::Sdl2Application(const Arguments&): context(nullptr), flags(Flag::Redraw) {
+Sdl2Application::Sdl2Application(const Arguments&): _glContext(nullptr), _flags(Flag::Redraw) {
     initialize();
     createContext();
 }
@@ -81,16 +79,12 @@
 #else
 Sdl2Application::Sdl2Application(const Arguments&, void*)
 #endif
-    : context(nullptr), flags(Flag::Redraw)
+    : _glContext(nullptr), _flags(Flag::Redraw)
 {
     initialize();
 }
 
-<<<<<<< HEAD
 void Sdl2Application::initialize() {
-=======
-Sdl2Application::Sdl2Application(const Arguments&, std::nullptr_t): _glContext{nullptr}, _flags{Flag::Redraw} {
->>>>>>> 7d6de4ad
     #ifdef CORRADE_TARGET_EMSCRIPTEN
     CORRADE_ASSERT(!_instance, "Platform::Sdl2Application::Sdl2Application(): the instance is already created", );
     _instance = this;
