/*
    This file is part of Magnum.

    Copyright © 2010, 2011, 2012, 2013, 2014
              Vladimír Vondruš <mosra@centrum.cz>

    Permission is hereby granted, free of charge, to any person obtaining a
    copy of this software and associated documentation files (the "Software"),
    to deal in the Software without restriction, including without limitation
    the rights to use, copy, modify, merge, publish, distribute, sublicense,
    and/or sell copies of the Software, and to permit persons to whom the
    Software is furnished to do so, subject to the following conditions:

    The above copyright notice and this permission notice shall be included
    in all copies or substantial portions of the Software.

    THE SOFTWARE IS PROVIDED "AS IS", WITHOUT WARRANTY OF ANY KIND, EXPRESS OR
    IMPLIED, INCLUDING BUT NOT LIMITED TO THE WARRANTIES OF MERCHANTABILITY,
    FITNESS FOR A PARTICULAR PURPOSE AND NONINFRINGEMENT. IN NO EVENT SHALL
    THE AUTHORS OR COPYRIGHT HOLDERS BE LIABLE FOR ANY CLAIM, DAMAGES OR OTHER
    LIABILITY, WHETHER IN AN ACTION OF CONTRACT, TORT OR OTHERWISE, ARISING
    FROM, OUT OF OR IN CONNECTION WITH THE SOFTWARE OR THE USE OR OTHER
    DEALINGS IN THE SOFTWARE.
*/

#include "GlyphCache.h"

#include "Magnum/Context.h"
#include "Magnum/Extensions.h"
#include "Magnum/Image.h"
#include "Magnum/TextureFormat.h"
#include "Magnum/TextureTools/Atlas.h"

namespace Magnum { namespace Text {

/** @todo Do this using delegating constructors when support for GCC 4.6 is dropped */

GlyphCache::GlyphCache(const TextureFormat internalFormat, const Vector2i& originalSize, const Vector2i& size, const Vector2i& padding): _size(originalSize), _padding(padding) {
    initialize(internalFormat, size);
}

GlyphCache::GlyphCache(const TextureFormat internalFormat, const Vector2i& size, const Vector2i& padding): _size(size), _padding(padding) {
    initialize(internalFormat, size);
}

GlyphCache::GlyphCache(const Vector2i& originalSize, const Vector2i& size, const Vector2i& padding): _size(originalSize), _padding(padding) {
    initialize(size);
}

GlyphCache::GlyphCache(const Vector2i& size, const Vector2i& padding): _size(size), _padding(padding) {
    initialize(size);
}

GlyphCache::~GlyphCache() = default;

void GlyphCache::initialize(const Vector2i& size) {
    #ifndef MAGNUM_TARGET_GLES
    MAGNUM_ASSERT_EXTENSION_SUPPORTED(Extensions::GL::ARB::texture_rg);
    #endif

    #if !defined(MAGNUM_TARGET_GLES) || defined(MAGNUM_TARGET_GLES3)
    const TextureFormat internalFormat = TextureFormat::R8;
    #else
    const TextureFormat internalFormat =
        Context::current()->isExtensionSupported<Extensions::GL::EXT::texture_rg>() ?
        TextureFormat::Red : TextureFormat::Luminance;
    #endif

    initialize(internalFormat, size);
}

void GlyphCache::initialize(const TextureFormat internalFormat, const Vector2i& size) {
    /* Initialize texture */
    _texture.setWrapping(Sampler::Wrapping::ClampToEdge)
        .setMinificationFilter(Sampler::Filter::Linear)
        .setMagnificationFilter(Sampler::Filter::Linear)
        .setStorage(1, internalFormat, size);

    /* Default "Not Found" glyph */
    glyphs.insert({0, {}});
}

std::vector<Range2Di> GlyphCache::reserve(const std::vector<Vector2i>& sizes) {
    CORRADE_ASSERT((glyphs.size() == 1 && glyphs.at(0) == std::pair<Vector2i, Range2Di>()),
<<<<<<< HEAD
        "Text::GlyphCache::reserve(): reserving space in non-empty cache is not yet implemented", std::vector<Range2Di>{});
    #ifndef CORRADE_GCC44_COMPATIBILITY
=======
        "Text::GlyphCache::reserve(): reserving space in non-empty cache is not yet implemented", {});
>>>>>>> 9935e138
    glyphs.reserve(glyphs.size() + sizes.size());
    #endif
    return TextureTools::atlas(_size, sizes, _padding);
}

void GlyphCache::insert(const UnsignedInt glyph, const Vector2i& position, const Range2Di& rectangle) {
    const std::pair<Vector2i, Range2Di> glyphData = {position-_padding, rectangle.padded(_padding)};

    /* Overwriting "Not Found" glyph */
    if(glyph == 0) glyphs[0] = glyphData;

    /* Inserting new glyph */
    else CORRADE_INTERNAL_ASSERT_OUTPUT(glyphs.insert({glyph, glyphData}).second);
}

void GlyphCache::setImage(const Vector2i& offset, const ImageReference2D& image) {
    /** @todo some internalformat/format checking also here (if querying internal format is not slow) */
    _texture.setSubImage(0, offset, image);
}

}}<|MERGE_RESOLUTION|>--- conflicted
+++ resolved
@@ -82,12 +82,8 @@
 
 std::vector<Range2Di> GlyphCache::reserve(const std::vector<Vector2i>& sizes) {
     CORRADE_ASSERT((glyphs.size() == 1 && glyphs.at(0) == std::pair<Vector2i, Range2Di>()),
-<<<<<<< HEAD
-        "Text::GlyphCache::reserve(): reserving space in non-empty cache is not yet implemented", std::vector<Range2Di>{});
+        "Text::GlyphCache::reserve(): reserving space in non-empty cache is not yet implemented", {});
     #ifndef CORRADE_GCC44_COMPATIBILITY
-=======
-        "Text::GlyphCache::reserve(): reserving space in non-empty cache is not yet implemented", {});
->>>>>>> 9935e138
     glyphs.reserve(glyphs.size() + sizes.size());
     #endif
     return TextureTools::atlas(_size, sizes, _padding);
